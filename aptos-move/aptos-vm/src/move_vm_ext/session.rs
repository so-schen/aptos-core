--- conflicted
+++ resolved
@@ -322,18 +322,10 @@
             new_slot_metadata,
         };
 
-<<<<<<< HEAD
-        let mut resource_write_set = BTreeMap::new();
-        let mut module_write_set = BTreeMap::new();
-        let mut aggregator_v1_write_set = BTreeMap::new();
-        let mut aggregator_v1_delta_set = BTreeMap::new();
-        let mut aggregator_v2_change_set = BTreeMap::new();
-=======
         let mut resource_write_set = HashMap::new();
         let mut module_write_set = HashMap::new();
         let mut aggregator_write_set = HashMap::new();
         let mut aggregator_delta_set = HashMap::new();
->>>>>>> b3c193ef
 
         for (addr, account_changeset) in change_set.into_inner() {
             let (modules, resources) = account_changeset.into_inner();
